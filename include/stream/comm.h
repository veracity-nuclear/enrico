--- conflicted
+++ resolved
@@ -108,12 +108,8 @@
   //! \param[in] recvtype Data type of receive buffer elements
   //! \return
   int Allgather(const void* sendbuf, int sendcount, MPI_Datatype sendtype,
-<<<<<<< HEAD
-                void* recvbuf, int recvcount, MPI_Datatype recvtype) const {
-=======
-                void* recvbuf, int recvcount, MPI_Datatype recvtype) 
+                void* recvbuf, int recvcount, MPI_Datatype recvtype) const
   {
->>>>>>> ec74185d
     return MPI_Allgather(sendbuf, sendcount, sendtype, recvbuf, recvcount, recvtype, comm);
   }
 
